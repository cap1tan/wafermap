[tool]
[tool.poetry]
name = "wafermap"
version = "0.1.0"
homepage = "https://github.com/cap1tan/wafermap"
description = "A python package to plot maps of semiconductor wafers.."
authors = ["Sotiris Thomas <sothomas88@gmail.com>"]
readme = "README.md"
license =  "MIT"
keywords = ["wafer", "semiconductor", "plot", "overlay", "IC"]
classifiers=[
    'Development Status :: 2 - Pre-Alpha',
    'Intended Audience :: Developers',
    'License :: OSI Approved :: MIT License',
    'Natural Language :: English',
    'Programming Language :: Python :: 3',
    'Programming Language :: Python :: 3.9',
    "Topic :: Software Development :: Libraries :: Python Modules"
]
packages = [
    { include = "wafermap" },
    { include = "tests", format = "sdist" },
]

[tool.poetry.dependencies]
python = ">=3.7,<3.11"
folium = "^0.12.1"
branca = "^0.4.2"
Pillow = "^8.4.0"
numpy = "^1.21.3"

selenium = { version = "4.0.0", optional = true}

black  = { version = "^20.8b1", optional = true}
isort  = { version = "^5.6.4", optional = true}
flake8  = { version = "^3.8.4", optional = true}
flake8-docstrings = { version = "^1.6.0", optional = true }
pytest  = { version = "^6.1.2", optional = true}
pytest-cov  = { version = "^2.10.1", optional = true}
tox  = { version = "^3.20.1", optional = true}
virtualenv  = { version = "^20.2.2", optional = true}
pip  = { version = "^20.3.1", optional = true}
mkdocs  = { version = "^1.2.0", optional = true}
mkdocs-include-markdown-plugin  = { version = "^3.2.0", optional = true}
mkdocstrings  = { version = "^0.16.0", optional = true}
mkdocs-autorefs = {version = "^0.3.0", optional = true}
twine  = { version = "^3.3.0", optional = true}
pre-commit = {version = "^2.12.0", optional = true}
toml = {version = "^0.10.2", optional = true}

[tool.poetry.extras]
test = [
    "pytest",
    "black",
    "isort",
    "flake8",
    "flake8-docstrings",
    "pytest-cov",
    "selenium"
    ]

dev = ["tox", "pre-commit", "virtualenv", "pip", "twine", "toml"]

doc = [
    "mkdocs",
    "mkdocs-include-markdown-plugin",
    "mkdocstrings",
<<<<<<< HEAD
    "mkdocs-material-extension",
    "mkdocs-autorefs",
    "livereload"
=======
    "mkdocs-autorefs"
>>>>>>> 198a7035
    ]

with_png = ["selenium"]

[tool.black]
line-length = 88
include = '\.pyi?$'
exclude = '''
/(
    \.eggs
  | \.git
  | \.hg
  | \.mypy_cache
  | \.tox
  | \.venv
  | _build
  | buck-out
  | build
  | dist
)/
'''

[build-system]
requires = ["poetry-core>=1.0.0"]
build-backend = "poetry.core.masonry.api"<|MERGE_RESOLUTION|>--- conflicted
+++ resolved
@@ -65,13 +65,7 @@
     "mkdocs",
     "mkdocs-include-markdown-plugin",
     "mkdocstrings",
-<<<<<<< HEAD
-    "mkdocs-material-extension",
-    "mkdocs-autorefs",
-    "livereload"
-=======
     "mkdocs-autorefs"
->>>>>>> 198a7035
     ]
 
 with_png = ["selenium"]
